use crate::RoaringBitmap;

use super::container::Container;
use super::util;
use std::ops::Range;

impl RoaringBitmap {
    /// Creates an empty `RoaringBitmap`.
    ///
    /// # Examples
    ///
    /// ```rust
    /// use roaring::RoaringBitmap;
    /// let mut rb = RoaringBitmap::new();
    /// ```
    pub fn new() -> RoaringBitmap {
        RoaringBitmap {
            containers: Vec::new(),
            max: 0,
            min: u32::max_value()
        }
    }

    /// Adds a value to the set. Returns `true` if the value was not already present in the set.
    ///
    /// # Examples
    ///
    /// ```rust
    /// use roaring::RoaringBitmap;
    ///
    /// let mut rb = RoaringBitmap::new();
    /// assert_eq!(rb.insert(3), true);
    /// assert_eq!(rb.insert(3), false);
    /// assert_eq!(rb.contains(3), true);
    /// ```
    pub fn insert(&mut self, value: u32) -> bool {
        if value > self.max {
            self.max = value;
        }
        if value < self.min {
            self.min = value;
        }
        let (key, index) = util::split(value);
        let container = match self.containers.binary_search_by_key(&key, |c| c.key) {
            Ok(loc) => &mut self.containers[loc],
            Err(loc) => {
                self.containers.insert(loc, Container::new(key));
                &mut self.containers[loc]
            }
        };
        container.insert(index)
    }

    /// Adds a value to the set.
    /// The value **must** be strictly bigger than the maximum value in the set.
    ///
    /// # Examples
    ///
    /// ```rust
    /// use roaring::RoaringBitmap;
    ///
    /// let mut rb = RoaringBitmap::new();
    /// rb.push(1);
    /// rb.push(3);
    /// rb.push(5);
    ///
    /// assert_eq!(rb.iter().collect::<Vec<u32>>(), vec![1, 3, 5]);
    /// ```
<<<<<<< HEAD
    pub fn push(&mut self, value: u32) -> bool {
=======
    pub fn push(&mut self, value: u32) -> bool{
        if value > self.max {
            self.max = value;
        }
        // probably optimizable away
        if value < self.min {
            self.min = value;
        }
>>>>>>> 21bfdff9
        let (key, index) = util::split(value);
        match self.containers.last() {
            Some(container) => {
                if container.key != key {
                    self.containers
                        .insert(self.containers.len(), Container::new(key));
                }
            }
            None => {
                self.containers
                    .insert(self.containers.len(), Container::new(key));
            }
        }
        let last = self.containers.last_mut().unwrap();
        assert!(last.key <= key);
        assert!(last.len == 0 || last.max() <= index);
        last.push(index)
    }

    /// Removes a value from the set. Returns `true` if the value was present in the set.
    ///
    /// # Examples
    ///
    /// ```rust
    /// use roaring::RoaringBitmap;
    ///
    /// let mut rb = RoaringBitmap::new();
    /// rb.insert(3);
    /// assert_eq!(rb.remove(3), true);
    /// assert_eq!(rb.remove(3), false);
    /// assert_eq!(rb.contains(3), false);
    /// ```
    pub fn remove(&mut self, value: u32) -> bool {
        let (key, index) = util::split(value);
        match self.containers.binary_search_by_key(&key, |c| c.key) {
            Ok(loc) => {
                if self.containers[loc].remove(index) {
                    if self.containers[loc].len == 0 {
                        self.containers.remove(loc);
                    }
                    true
                } else {
                    false
                }
            }
            _ => false,
        }
    }
    /// Removes a range of values from the set specific as [start..end).
    /// Returns the number of removed values.
    ///
    /// Note that due to the exclusive end this functions take indexes as u64
    /// but you still can't index past 2**32 (u32::MAX + 1).
    ///
    /// # Examples
    ///
    /// ```rust
    /// use roaring::RoaringBitmap;
    ///
    /// let mut rb = RoaringBitmap::new();
    /// rb.insert(2);
    /// rb.insert(3);
    /// assert_eq!(rb.remove_range(2..4), 2);
    /// ```
    pub fn remove_range(&mut self, range: Range<u64>) -> u64 {
        assert!(
            range.end <= u64::from(u32::max_value()) + 1,
            "can't index past 2**32"
        );
        if range.start == range.end {
            return 0;
        }
        // inclusive bounds for start and end
        let (start_hi, start_lo) = util::split(range.start as u32);
        let (end_hi, end_lo) = util::split((range.end - 1) as u32);
        let mut index = 0;
        let mut result = 0;
        while index < self.containers.len() {
            let key = self.containers[index].key;
            if key >= start_hi && key <= end_hi {
                let a = if key == start_hi {
                    u32::from(start_lo)
                } else {
                    0
                };
                let b = if key == end_hi {
                    u32::from(end_lo) + 1 // make it exclusive
                } else {
                    u32::from(u16::max_value()) + 1
                };
                // remove container?
                if a == 0 && b == u32::from(u16::max_value()) + 1 {
                    result += self.containers[index].len;
                    self.containers.remove(index);
                    continue;
                } else {
                    result += self.containers[index].remove_range(a, b);
                    if self.containers[index].len == 0 {
                        self.containers.remove(index);
                        continue;
                    }
                }
            }
            index += 1;
        }
        result
    }

    /// Returns `true` if this set contains the specified integer.
    ///
    /// # Examples
    ///
    /// ```rust
    /// use roaring::RoaringBitmap;
    ///
    /// let mut rb = RoaringBitmap::new();
    /// rb.insert(1);
    /// assert_eq!(rb.contains(0), false);
    /// assert_eq!(rb.contains(1), true);
    /// assert_eq!(rb.contains(100), false);
    /// ```
    pub fn contains(&self, value: u32) -> bool {
        if value > self.max || value < self.min {
            return false;
        }
        let (key, index) = util::split(value);
        match self.containers.binary_search_by_key(&key, |c| c.key) {
            Ok(loc) => self.containers[loc].contains(index),
            Err(_) => false,
        }
    }

    /// Clears all integers in this set.
    ///
    /// # Examples
    ///
    /// ```rust
    /// use roaring::RoaringBitmap;
    ///
    /// let mut rb = RoaringBitmap::new();
    /// rb.insert(1);
    /// assert_eq!(rb.contains(1), true);
    /// rb.clear();
    /// assert_eq!(rb.contains(1), false);
    /// ```
    pub fn clear(&mut self) {
        self.containers.clear();
    }

    /// Returns `true` if there are no integers in this set.
    ///
    /// # Examples
    ///
    /// ```rust
    /// use roaring::RoaringBitmap;
    ///
    /// let mut rb = RoaringBitmap::new();
    /// assert_eq!(rb.is_empty(), true);
    ///
    /// rb.insert(3);
    /// assert_eq!(rb.is_empty(), false);
    /// ```
    pub fn is_empty(&self) -> bool {
        self.containers.is_empty()
    }

    /// Returns the number of distinct integers added to the set.
    ///
    /// # Examples
    ///
    /// ```rust
    /// use roaring::RoaringBitmap;
    ///
    /// let mut rb = RoaringBitmap::new();
    /// assert_eq!(rb.len(), 0);
    ///
    /// rb.insert(3);
    /// assert_eq!(rb.len(), 1);
    ///
    /// rb.insert(3);
    /// rb.insert(4);
    /// assert_eq!(rb.len(), 2);
    /// ```
    pub fn len(&self) -> u64 {
        self.containers.iter().map(|container| container.len).sum()
    }

    /// Returns the minimum value in the set (if the set is non-empty).
    ///
    /// # Examples
    ///
    /// ```rust
    /// use roaring::RoaringBitmap;
    ///
    /// let mut rb = RoaringBitmap::new();
    /// assert_eq!(rb.min(), None);
    ///
    /// rb.insert(3);
    /// rb.insert(4);
    /// assert_eq!(rb.min(), Some(3));
    /// ```
    pub fn min(&self) -> Option<u32> {
        self.containers
            .first()
            .map(|head| util::join(head.key, head.min()))
    }

    /// Returns the maximum value in the set (if the set is non-empty).
    ///
    /// # Examples
    ///
    /// ```rust
    /// use roaring::RoaringBitmap;
    ///
    /// let mut rb = RoaringBitmap::new();
    /// assert_eq!(rb.max(), None);
    ///
    /// rb.insert(3);
    /// rb.insert(4);
    /// assert_eq!(rb.max(), Some(4));
    /// ```
    pub fn max(&self) -> Option<u32> {
        self.containers
            .last()
            .map(|tail| util::join(tail.key, tail.max()))
    }
}

impl Default for RoaringBitmap {
    fn default() -> RoaringBitmap {
        RoaringBitmap::new()
    }
}<|MERGE_RESOLUTION|>--- conflicted
+++ resolved
@@ -66,10 +66,7 @@
     ///
     /// assert_eq!(rb.iter().collect::<Vec<u32>>(), vec![1, 3, 5]);
     /// ```
-<<<<<<< HEAD
     pub fn push(&mut self, value: u32) -> bool {
-=======
-    pub fn push(&mut self, value: u32) -> bool{
         if value > self.max {
             self.max = value;
         }
@@ -77,7 +74,6 @@
         if value < self.min {
             self.min = value;
         }
->>>>>>> 21bfdff9
         let (key, index) = util::split(value);
         match self.containers.last() {
             Some(container) => {
